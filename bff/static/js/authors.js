--- conflicted
+++ resolved
@@ -147,14 +147,8 @@
         document.body.appendChild(updateForm);
     }
 }
-<<<<<<< HEAD
 function updateAuthor(formData) {
     const authorId = formData.get('authorId'); 
-=======
-
-function updateAuthor(formData) {
-    const authorId = formData.get('authorId');
->>>>>>> c707bd03
     const jsonData = {
         authorId: authorId,
         firstname: formData.get('firstname'),
@@ -164,11 +158,7 @@
 
     fetch(`/author/${authorId}`, {
         method: 'PUT',
-<<<<<<< HEAD
         body: JSON.stringify(jsonData), 
-=======
-        body: JSON.stringify(jsonData),
->>>>>>> c707bd03
         headers: {
             'Content-Type': 'application/json'
         }
